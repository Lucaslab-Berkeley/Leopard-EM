--- conflicted
+++ resolved
@@ -463,34 +463,13 @@
         box_h, box_w = self.extracted_box_size
         image_stack = torch.zeros((self.num_particles, *self.extracted_box_size))
 
-<<<<<<< HEAD
-        # Determine which position columns to use (refined if available)
-        y_col = (
-            "refined_pos_y_img"
-            if "refined_pos_y_img" in self._df.columns
-            else "pos_y_img"
-        )
-        x_col = (
-            "refined_pos_x_img"
-            if "refined_pos_x_img" in self._df.columns
-            else "pos_x_img"
-        )
-
         # Set default padding value if None
         actual_padding_value = 0.0 if padding_value is None else padding_value
 
         if mrc_image is not None:
             # Use the provided image for all particles
-            pos_y = torch.tensor(self._df[y_col].to_numpy())
-            pos_x = torch.tensor(self._df[x_col].to_numpy())
-=======
-        # Find the indexes in the DataFrame that correspond to each unique image
-        image_index_groups = self._df.groupby("micrograph_path").groups
-        for img_path, indexes in image_index_groups.items():
-            img = load_mrc_image(img_path)
-
-            pos_y = self._df.loc[indexes, y_col].to_numpy()
-            pos_x = self._df.loc[indexes, x_col].to_numpy()
+            pos_y = self._df[y_col].to_numpy()
+            pos_x = self._df[x_col].to_numpy()
 
             # If the position reference is "center", shift (x, y) by half the original
             # template width/height so reference is now the top-left corner
@@ -508,7 +487,6 @@
 
             pos_y = torch.tensor(pos_y)
             pos_x = torch.tensor(pos_x)
->>>>>>> a863f4d1
 
             # Code logic is simplified by only using the top-left reference position
             # in the `get_cropped_image_regions` function. Relative referencing handled
@@ -533,15 +511,32 @@
             for img_path, indexes in image_index_groups.items():
                 img = load_mrc_image(img_path)
 
-                pos_y = torch.tensor(self._df.loc[indexes, y_col].to_numpy())
-                pos_x = torch.tensor(self._df.loc[indexes, x_col].to_numpy())
+                pos_y = self._df.loc[indexes, y_col].to_numpy()
+                pos_x = self._df.loc[indexes, x_col].to_numpy()
+
+                # If the position reference is "center", shift (x, y) by half the original
+                # template width/height so reference is now the top-left corner
+                if pos_reference == "center":
+                    pos_y = pos_y - h // 2
+                    pos_x = pos_x - w // 2
+
+                # Our reference is now a top-left corner of a box of the original template
+                # shape, BUT we want a slightly larger box of extracted_box_size AND this
+                # box to be centered around the particle. Therefore, need to shift the
+                # position half the difference between the original template size and
+                # the extracted box size.
+                pos_y -= (box_h - h) // 2
+                pos_x -= (box_w - w) // 2
+
+                pos_y = torch.tensor(pos_y)
+                pos_x = torch.tensor(pos_x)
 
                 cropped_images = get_cropped_image_regions(
                     img,
                     pos_y,
                     pos_x,
                     self.extracted_box_size,
-                    pos_reference=pos_reference,
+                    pos_reference="top-left",
                     handle_bounds=handle_bounds,
                     padding_mode=padding_mode,
                     padding_value=actual_padding_value,
