"""Backend functions related to correlating and refining particle stacks."""

# Following pylint error ignored because torc.fft.* is not recognized as callable
# pylint: disable=E1102

from typing import Literal

import roma
import torch
import tqdm
from torch_fourier_slice import extract_central_slices_rfft_3d

from leopard_em.backend.core_match_template import (
    _do_bached_orientation_cross_correlate,
    _do_bached_orientation_cross_correlate_cpu,
)
from leopard_em.backend.utils import (
    normalize_template_projection,
    run_multiprocess_jobs,
)
from leopard_em.pydantic_models.utils import calculate_ctf_filter_stack_full_args
from leopard_em.utils.cross_correlation import handle_correlation_mode

# This is assuming the Euler angles are in the ZYZ intrinsic format
# AND that the angles are ordered in (phi, theta, psi)
EULER_ANGLE_FMT = "ZYZ"


def combine_euler_angles(angle_a: torch.Tensor, angle_b: torch.Tensor) -> torch.Tensor:
    """Helper function for composing rotations defined by two sets of Euler angles."""
    rotmat_a = roma.euler_to_rotmat(
        EULER_ANGLE_FMT, angle_a, degrees=True, device=angle_a.device
    )
    rotmat_b = roma.euler_to_rotmat(
        EULER_ANGLE_FMT, angle_b, degrees=True, device=angle_b.device
    )
    rotmat_c = roma.rotmat_composition((rotmat_a, rotmat_b))
    euler_angles_c = roma.rotmat_to_euler(EULER_ANGLE_FMT, rotmat_c, degrees=True)

    return euler_angles_c


# NOTE: Disabling pylint for too many arguments because we are taking a data-oriented
# approach where each argument is independent and explicit.
# pylint: disable=too-many-arguments
# pylint: disable=too-many-positional-arguments
# pylint: disable=too-many-locals
def core_refine_template(
    particle_stack_dft: torch.Tensor,  # (N, H, W)
    template_dft: torch.Tensor,  # (d, h, w)
    euler_angles: torch.Tensor,  # (N, 3)
    euler_angle_offsets: torch.Tensor,  # (k, 3)
    defocus_offsets: torch.Tensor,  # (l,)
    defocus_u: torch.Tensor,  # (N,)
    defocus_v: torch.Tensor,  # (N,)
    defocus_angle: torch.Tensor,  # (N,)
    pixel_size_offsets: torch.Tensor,  # (m,)
    corr_mean: torch.Tensor,  # (N, H - h + 1, W - w + 1)
    corr_std: torch.Tensor,  # (N, H - h + 1, W - w + 1)
    ctf_kwargs: dict,
    projective_filters: torch.Tensor,  # (N, h, w)
    device: torch.device | list[torch.device] = None,
    batch_size: int = 64,
) -> dict[str, torch.Tensor]:
    """Core function to refine orientations and defoci of a set of particles.

    Parameters
    ----------
    particle_stack_dft : torch.Tensor
        The stack of particle real-Fourier transformed and un-fftshifted images.
        Shape of (N, H, W).
    template_dft : torch.Tensor
        The template volume to extract central slices from. Real-Fourier transformed
        and fftshifted.
    euler_angles : torch.Tensor
        The Euler angles for each particle in the stack. Shape of (N, 3).
    euler_angle_offsets : torch.Tensor
        The Euler angle offsets to apply to each particle. Shape of (k, 3).
    defocus_u : torch.Tensor
        The defocus along the major axis for each particle in the stack. Shape of (N,).
    defocus_v : torch.Tensor
        The defocus along the minor for each particle in the stack. Shape of (N,).
    defocus_angle : torch.Tensor
        The defocus astigmatism angle for each particle in the stack. Shape of (N,).
        Is the same as the defocus for the micrograph the particle came from.
    defocus_offsets : torch.Tensor
        The defocus offsets to search over for each particle. Shape of (l,).
    pixel_size_offsets : torch.Tensor
        The pixel size offsets to search over for each particle. Shape of (m,).
    corr_mean : torch.Tensor
        The mean of the cross-correlation values from the full orientation search
        for the pixels around the center of the particle.
        Shape of (H - h + 1, W - w + 1).
    corr_std : torch.Tensor
        The standard deviation of the cross-correlation values from the full
        orientation search for the pixels around the center of the particle.
        Shape of (H - h + 1, W - w + 1).
    ctf_kwargs : dict
        Keyword arguments to pass to the CTF calculation function.
    projective_filters : torch.Tensor
        Projective filters to apply to each Fourier slice particle. Shape of (N, h, w).
    device : torch.device | list[torch.device], optional
        Device or list of devices to use for processing.
    batch_size : int, optional
        The number of orientations to process at once. Default is 64.

    Returns
    -------
    dict[str, torch.Tensor]
        Dictionary containing the refined parameters for all particles.
    """
    # If no device specified, use the device  gpu 0
    if device is None:
        device = [torch.device("cuda:0")]

    # Convert single device to list for consistent handling
    if isinstance(device, torch.device):
        device = [device]

    ###########################################
    ### Split particle stack across devices ###
    ###########################################
    kwargs_per_device = construct_multi_gpu_refine_template_kwargs(
        particle_stack_dft=particle_stack_dft,
        template_dft=template_dft,
        euler_angles=euler_angles,
        euler_angle_offsets=euler_angle_offsets,
        defocus_u=defocus_u,
        defocus_v=defocus_v,
        defocus_angle=defocus_angle,
        defocus_offsets=defocus_offsets,
        pixel_size_offsets=pixel_size_offsets,
        corr_mean=corr_mean,
        corr_std=corr_std,
        ctf_kwargs=ctf_kwargs,
        projective_filters=projective_filters,
        batch_size=batch_size,
        devices=device,
    )

    results = run_multiprocess_jobs(
        target=_core_refine_template_single_gpu,
        kwargs_list=kwargs_per_device,
    )

    # Shape information for offset calculations
    _, img_h, img_w = particle_stack_dft.shape
    _, template_h, template_w = template_dft.shape
    # account for RFFT
    img_w = 2 * (img_w - 1)
    template_w = 2 * (template_w - 1)

    # Concatenate results from all devices
    refined_cross_correlation = torch.cat(
        [torch.from_numpy(r["refined_cross_correlation"]) for r in results.values()]
<<<<<<< HEAD
    )
    refined_z_score = torch.cat(
        [torch.from_numpy(r["refined_z_score"]) for r in results.values()]
=======
>>>>>>> 89d74174
    )
    refined_euler_angles = torch.cat(
        [torch.from_numpy(r["refined_euler_angles"]) for r in results.values()]
    )
    refined_defocus_offset = torch.cat(
        [torch.from_numpy(r["refined_defocus_offset"]) for r in results.values()]
    )
    refined_pixel_size_offset = torch.cat(
        [torch.from_numpy(r["refined_pixel_size_offset"]) for r in results.values()]
    )
    refined_pos_y = torch.cat(
        [torch.from_numpy(r["refined_pos_y"]) for r in results.values()]
    )
    refined_pos_x = torch.cat(
        [torch.from_numpy(r["refined_pos_x"]) for r in results.values()]
    )

    # Ensure the results are sorted back to the original particle order
    # (If particles were split across devices, we need to reorder the results)
    particle_indices = torch.cat(
        [torch.from_numpy(r["particle_indices"]) for r in results.values()]
    )
    angle_idx = torch.cat([torch.from_numpy(r["angle_idx"]) for r in results.values()])
    sort_indices = torch.argsort(particle_indices)

    refined_cross_correlation = refined_cross_correlation[sort_indices]
    refined_z_score = refined_z_score[sort_indices]
    refined_euler_angles = refined_euler_angles[sort_indices]
    refined_defocus_offset = refined_defocus_offset[sort_indices]
    refined_pixel_size_offset = refined_pixel_size_offset[sort_indices]
    refined_pos_y = refined_pos_y[sort_indices]
    refined_pos_x = refined_pos_x[sort_indices]
    angle_idx = angle_idx[sort_indices]
    # Offset refined_pos_{x,y} by the extracted box size (same as original)
    refined_pos_y -= (img_h - template_h + 1) // 2
    refined_pos_x -= (img_w - template_w + 1) // 2

    return {
        "refined_cross_correlation": refined_cross_correlation,
        "refined_z_score": refined_z_score,
        "refined_euler_angles": refined_euler_angles,
        "refined_defocus_offset": refined_defocus_offset,
        "refined_pixel_size_offset": refined_pixel_size_offset,
        "refined_pos_y": refined_pos_y,
        "refined_pos_x": refined_pos_x,
        "angle_idx": angle_idx,
    }


# pylint: disable=too-many-locals
def construct_multi_gpu_refine_template_kwargs(
    particle_stack_dft: torch.Tensor,
    template_dft: torch.Tensor,
    euler_angles: torch.Tensor,
    euler_angle_offsets: torch.Tensor,
    defocus_u: torch.Tensor,
    defocus_v: torch.Tensor,
    defocus_angle: torch.Tensor,
    defocus_offsets: torch.Tensor,
    pixel_size_offsets: torch.Tensor,
    corr_mean: torch.Tensor,
    corr_std: torch.Tensor,
    ctf_kwargs: dict,
    projective_filters: torch.Tensor,
    batch_size: int,
    devices: list[torch.device],
) -> list[dict]:
    """Split particle stack between requested devices.

    Parameters
    ----------
    particle_stack_dft : torch.Tensor
        Particle stack to split.
    template_dft : torch.Tensor
        Template volume.
    euler_angles : torch.Tensor
        Euler angles for each particle.
    euler_angle_offsets : torch.Tensor
        Euler angle offsets to search over.
    defocus_u : torch.Tensor
        Defocus U values for each particle.
    defocus_v : torch.Tensor
        Defocus V values for each particle.
    defocus_angle : torch.Tensor
        Defocus angle values for each particle.
    defocus_offsets : torch.Tensor
        Defocus offsets to search over.
    pixel_size_offsets : torch.Tensor
        Pixel size offsets to search over.
    corr_mean : torch.Tensor
        Mean of the cross-correlation
    corr_std : torch.Tensor
        Standard deviation of the cross-correlation
    ctf_kwargs : dict
        CTF calculation parameters.
    projective_filters : torch.Tensor
        Projective filters for each particle.
    batch_size : int
        Batch size for orientation processing.
    devices : list[torch.device]
        List of devices to split across.

    Returns
    -------
    list[dict]
        List of dictionaries containing the kwargs to call the single-GPU function.
    """
    num_devices = len(devices)
    kwargs_per_device = []
    num_particles = particle_stack_dft.shape[0]

    # Calculate how many particles to assign to each device
    particles_per_device = [num_particles // num_devices] * num_devices
    # Distribute remaining particles
    for i in range(num_particles % num_devices):
        particles_per_device[i] += 1

    # Split the particle stack across devices
    start_idx = 0
    for device_idx, num_device_particles in enumerate(particles_per_device):
        if num_device_particles == 0:
            continue

        end_idx = start_idx + num_device_particles
        device = devices[device_idx]

        # Get particle indices for this device
        particle_indices = torch.arange(start_idx, end_idx)

        # Split tensors for this device
        device_particle_stack_dft = particle_stack_dft[start_idx:end_idx].to(device)
        device_euler_angles = euler_angles[start_idx:end_idx].to(device)
        device_defocus_u = defocus_u[start_idx:end_idx].to(device)
        device_defocus_v = defocus_v[start_idx:end_idx].to(device)
        device_defocus_angle = defocus_angle[start_idx:end_idx].to(device)
        device_projective_filters = projective_filters[start_idx:end_idx].to(device)

        # These are shared across all particles
        device_template_dft = template_dft.to(device)
        device_euler_angle_offsets = euler_angle_offsets.to(device)
        device_defocus_offsets = defocus_offsets.to(device)
        device_pixel_size_offsets = pixel_size_offsets.to(device)
        device_corr_mean = corr_mean.to(device)
        device_corr_std = corr_std.to(device)

        kwargs = {
            "particle_stack_dft": device_particle_stack_dft,
            "particle_indices": particle_indices.cpu().numpy(),
            "template_dft": device_template_dft,
            "euler_angles": device_euler_angles,
            "euler_angle_offsets": device_euler_angle_offsets,
            "defocus_u": device_defocus_u,
            "defocus_v": device_defocus_v,
            "defocus_angle": device_defocus_angle,
            "defocus_offsets": device_defocus_offsets,
            "pixel_size_offsets": device_pixel_size_offsets,
            "corr_mean": device_corr_mean,
            "corr_std": device_corr_std,
            "ctf_kwargs": ctf_kwargs,
            "projective_filters": device_projective_filters,
            "batch_size": batch_size,
        }

        kwargs_per_device.append(kwargs)
        start_idx = end_idx

    return kwargs_per_device


# pylint: disable=too-many-locals
def _core_refine_template_single_gpu(
    result_dict: dict,
    device_id: int,
    particle_stack_dft: torch.Tensor,
    particle_indices: torch.Tensor,
    template_dft: torch.Tensor,
    euler_angles: torch.Tensor,
    euler_angle_offsets: torch.Tensor,
    defocus_u: torch.Tensor,
    defocus_v: torch.Tensor,
    defocus_angle: torch.Tensor,
    defocus_offsets: torch.Tensor,
    pixel_size_offsets: torch.Tensor,
    corr_mean: torch.Tensor,
    corr_std: torch.Tensor,
    ctf_kwargs: dict,
    projective_filters: torch.Tensor,
    batch_size: int,
) -> None:
    """Run refine template on a subset of particles on a single GPU.

    Parameters
    ----------
    result_dict : dict
        Dictionary to store results, shared between processes.
    device_id : int
        ID of this device/process.
    particle_stack_dft : torch.Tensor
        Subset of particle stack for this device.
    particle_indices : torch.Tensor
        Original indices of particles in this subset.
    template_dft : torch.Tensor
        Template volume.
    euler_angles : torch.Tensor
        Euler angles for particles in this subset.
    euler_angle_offsets : torch.Tensor
        Euler angle offsets to search over.
    defocus_u : torch.Tensor
        Defocus U values for particles in this subset.
    defocus_v : torch.Tensor
        Defocus V values for particles in this subset.
    defocus_angle : torch.Tensor
        Defocus angle values for particles in this subset.
    defocus_offsets : torch.Tensor
        Defocus offsets to search over.
    pixel_size_offsets : torch.Tensor
        Pixel size offsets to search over.
    corr_mean : torch.Tensor
        Mean of the cross-correlation
    corr_std : torch.Tensor
        Standard deviation of the cross-correlation
    ctf_kwargs : dict
        CTF calculation parameters.
    projective_filters : torch.Tensor
        Projective filters for particles in this subset.
    batch_size : int
        Batch size for orientation processing.
    """
    device = particle_stack_dft.device
    num_particles, _, img_w = particle_stack_dft.shape
    _, _, template_w = template_dft.shape
    # account for RFFT
    img_w = 2 * (img_w - 1)
    template_w = 2 * (template_w - 1)

    # tqdm progress bar
    pbar_iter = tqdm.tqdm(
        range(num_particles),
        total=num_particles,
        desc=f"Refining particles on device {device.index}...",
        leave=True,
        position=device_id,
        dynamic_ncols=True,
    )

    # Iterate over each particle in the stack to get the refined statistics
    refined_statistics = []
    for i in pbar_iter:
        particle_image_dft = particle_stack_dft[i]
        particle_index = int(particle_indices[i])  # Original particle index

        refined_stats = _core_refine_template_single_thread(
            particle_image_dft=particle_image_dft,
            particle_index=particle_index,
            template_dft=template_dft,
            euler_angles=euler_angles[i, :],
            euler_angle_offsets=euler_angle_offsets,
            defocus_u=defocus_u[i],
            defocus_v=defocus_v[i],
            defocus_angle=defocus_angle[i],
            defocus_offsets=defocus_offsets,
            pixel_size_offsets=pixel_size_offsets,
            ctf_kwargs=ctf_kwargs,
            corr_mean=corr_mean[i],
            corr_std=corr_std[i],
            projective_filter=projective_filters[i],
            orientation_batch_size=batch_size,
            device_id=device_id,
        )
        refined_statistics.append(refined_stats)

    # For each particle, calculate the new best orientation, defocus, and position
    refined_cross_correlation = torch.tensor(
        [stats["max_cc"] for stats in refined_statistics], device=device
    )
    refined_z_score = torch.tensor(
        [stats["max_z_score"] for stats in refined_statistics], device=device
    )
    refined_defocus_offset = torch.tensor(
        [stats["refined_defocus_offset"] for stats in refined_statistics],
        device=device,
    )
    refined_pixel_size_offset = torch.tensor(
        [stats["refined_pixel_size_offset"] for stats in refined_statistics],
        device=device,
    )
    refined_pos_y = torch.tensor(
        [stats["refined_pos_y"] for stats in refined_statistics], device=device
    )
    refined_pos_x = torch.tensor(
        [stats["refined_pos_x"] for stats in refined_statistics], device=device
    )
    angle_idx = torch.tensor(
        [stats["angle_idx"] for stats in refined_statistics], device=device
    )

    # Compose the previous Euler angles with the refined offsets
    refined_euler_angles = torch.empty((num_particles, 3), device=device)
    for i, stats in enumerate(refined_statistics):
        composed_refined_angle = combine_euler_angles(
            torch.tensor(
                [
                    stats["refined_phi_offset"],
                    stats["refined_theta_offset"],
                    stats["refined_psi_offset"],
                ],
                dtype=euler_angles.dtype,
                device=device,
            ),
            euler_angles[i, :],  # original angle
        )
        refined_euler_angles[i, :] = composed_refined_angle
        # wrap the euler angles back to original ranges

    refined_euler_angles[:, 0] = torch.where(
        refined_euler_angles[:, 0] < 0,
        refined_euler_angles[:, 0] + 360,
        refined_euler_angles[:, 0],
    )
    refined_euler_angles[:, 1] = torch.where(
        refined_euler_angles[:, 1] < 0,
        refined_euler_angles[:, 1] + 180,
        refined_euler_angles[:, 1],
    )
    refined_euler_angles[:, 2] = torch.where(
        refined_euler_angles[:, 2] < 0,
        refined_euler_angles[:, 2] + 360,
        refined_euler_angles[:, 2],
    )

    # Store the results in the shared dict
    result = {
        "refined_cross_correlation": refined_cross_correlation.cpu().numpy(),
        "refined_z_score": refined_z_score.cpu().numpy(),
        "refined_euler_angles": refined_euler_angles.cpu().numpy(),
        "refined_defocus_offset": refined_defocus_offset.cpu().numpy(),
        "refined_pixel_size_offset": refined_pixel_size_offset.cpu().numpy(),
        "refined_pos_y": refined_pos_y.cpu().numpy(),
        "refined_pos_x": refined_pos_x.cpu().numpy(),
        "particle_indices": particle_indices,  # Include original indices for sorting
        "angle_idx": angle_idx.cpu().numpy(),
    }

    result_dict[device_id] = result


# pylint: disable=too-many-locals
def _core_refine_template_single_thread(
    particle_image_dft: torch.Tensor,
    particle_index: int,
    template_dft: torch.Tensor,
    euler_angles: torch.Tensor,
    euler_angle_offsets: torch.Tensor,
    defocus_u: float,
    defocus_v: float,
    defocus_angle: float,
    defocus_offsets: torch.Tensor,
    pixel_size_offsets: torch.Tensor,
    corr_mean: torch.Tensor,
    corr_std: torch.Tensor,
    ctf_kwargs: dict,
    projective_filter: torch.Tensor,
    orientation_batch_size: int = 32,
    device_id: int = 0,
) -> dict[str, float | int]:
    """Run the single-threaded core refine template function.

    Parameters
    ----------
    particle_image_dft : torch.Tensor
        The real-Fourier transformed particle image. Shape of (H, W).
    particle_index : int
        The index of the particle in the stack.
    template_dft : torch.Tensor
        The template volume to extract central slices from. Real-Fourier transformed
        and fftshifted.
    euler_angles : torch.Tensor
        The previous best euler angle for the particle. Shape of (3,).
    euler_angle_offsets : torch.Tensor
        The Euler angle offsets to apply to each particle. Shape of (k, 3).
    defocus_u : float
        The defocus along the major axis for the particle.
    defocus_v : float
        The defocus along the minor for the particle.
    defocus_angle : float
        The defocus astigmatism angle for the particle.
    defocus_offsets : torch.Tensor
        The defocus offsets to search over for each particle. Shape of (l,).
    pixel_size_offsets : torch.Tensor
        The pixel size offsets to search over for each particle. Shape of (m,).
    corr_mean : torch.Tensor
        The mean of the cross-correlation values from the full orientation search
        for the pixels around the center of the particle.
    corr_std : torch.Tensor
        The standard deviation of the cross-correlation values from the full
        orientation search for the pixels around the center of the particle.
    ctf_kwargs : dict
        Keyword arguments to pass to the CTF calculation function.
    projective_filter : torch.Tensor
        Projective filters to apply to the Fourier slice particle. Shape of (h, w).
    orientation_batch_size : int, optional
        The number of orientations to cross-correlate at once. Default is 32.
    device_id : int, optional
        The ID of the device/process. Default is 0.

    Returns
    -------
    dict[str, float | int]
        The refined statistics for the particle.
    """
    img_h, img_w = particle_image_dft.shape
    _, template_h, template_w = template_dft.shape
    # account for RFFT
    img_w = 2 * (img_w - 1)
    template_w = 2 * (template_w - 1)
    # valid crop shape
    crop_h = img_h - template_h + 1
    crop_w = img_w - template_w + 1

    # Output best statistics
    max_cc = -1e9
    max_z_score = -1e9
    refined_phi_offset = 0.0
    refined_theta_offset = 0.0
    refined_psi_offset = 0.0
    full_angle_idx = 0
    refined_defocus_offset = 0.0
    refined_pixel_size_offset = 0.0
    refined_pos_y = 0
    refined_pos_x = 0

    # The "best" Euler angle from the match template program
    default_rot_matrix = roma.euler_to_rotmat(
        EULER_ANGLE_FMT, euler_angles, degrees=True, device=particle_image_dft.device
    )

    default_rot_matrix = default_rot_matrix.to(torch.float32)
    # Calculate the CTF filters with the relative offsets
    ctf_filters = calculate_ctf_filter_stack_full_args(
        defocus_u=defocus_u,  # in Angstrom
        defocus_v=defocus_v,  # in Angstrom
        astigmatism_angle=defocus_angle,  # in degrees
        defocus_offsets=defocus_offsets,  # in Angstrom
        pixel_size_offsets=pixel_size_offsets,  # in Angstrom
        **ctf_kwargs,
    )

    # Combine the single projective filter with the CTF filter
    combined_projective_filter = projective_filter[None, None, ...] * ctf_filters

    # Iterate over the Euler angle offsets in batches
    num_batches = euler_angle_offsets.shape[0] // orientation_batch_size

    tqdm_iter = tqdm.tqdm(
        range(num_batches),
        total=num_batches,
        desc=f"Refining particle {particle_index} on device {device_id}",
        leave=False,
        position=device_id + torch.cuda.device_count(),
    )

    for i in tqdm_iter:
        start_idx = i * orientation_batch_size
        end_idx = min((i + 1) * orientation_batch_size, euler_angle_offsets.shape[0])
        euler_angle_offsets_batch = euler_angle_offsets[start_idx:end_idx]
        rot_matrix_batch = roma.euler_to_rotmat(
            EULER_ANGLE_FMT,
            euler_angle_offsets_batch,
            degrees=True,
            device=particle_image_dft.device,
        )
        rot_matrix_batch = rot_matrix_batch.to(torch.float32)

        # Rotate the default (best) orientation by the offsets
        rot_matrix_batch = roma.rotmat_composition(
            (rot_matrix_batch, default_rot_matrix)
        )

        # Calculate the cross-correlation
        if particle_image_dft.device.type == "cuda":
            cross_correlation = _do_bached_orientation_cross_correlate(
                image_dft=particle_image_dft,
                template_dft=template_dft,
                rotation_matrices=rot_matrix_batch,
                projective_filters=combined_projective_filter,
            )
        else:
            cross_correlation = _do_bached_orientation_cross_correlate_cpu(
                image_dft=particle_image_dft,
                template_dft=template_dft,
                rotation_matrices=rot_matrix_batch,
                projective_filters=combined_projective_filter,
            )

        cross_correlation = cross_correlation[..., :crop_h, :crop_w]  # valid crop

        # Scale cross_correlation to be "z-score"-like
        z_score = (cross_correlation - corr_mean) / corr_std

        # shape xc is (Npx, Ndefoc, Norientations, y, x)
        # Update the best refined statistics (only if max is greater than previous)
        if z_score.max() > max_z_score:
            max_cc = cross_correlation.max()
            max_z_score = z_score.max()

            # Find the maximum value and its indices
            max_values, max_indices = torch.max(z_score.view(-1, crop_h, crop_w), dim=0)

            # Get the overall maximum value and its position
            _, max_pos = torch.max(max_values.view(-1), dim=0)
            y_idx, x_idx = max_pos // crop_w, max_pos % crop_w

            # Calculate the indices for each dimension
            flat_idx = max_indices[y_idx, x_idx]
            px_idx = flat_idx // (len(defocus_offsets) * len(euler_angle_offsets_batch))
            defocus_idx = (flat_idx // len(euler_angle_offsets_batch)) % len(
                defocus_offsets
            )
            angle_idx = flat_idx % len(euler_angle_offsets_batch)

            refined_phi_offset = euler_angle_offsets_batch[angle_idx, 0]
            refined_theta_offset = euler_angle_offsets_batch[angle_idx, 1]
            refined_psi_offset = euler_angle_offsets_batch[angle_idx, 2]
            refined_defocus_offset = defocus_offsets[defocus_idx]
            refined_pixel_size_offset = pixel_size_offsets[px_idx]
            refined_pos_y = y_idx
            refined_pos_x = x_idx
            full_angle_idx = angle_idx + start_idx
    # Return the refined statistics
    refined_stats = {
        "max_cc": max_cc,
        "max_z_score": max_z_score,
        "refined_phi_offset": refined_phi_offset,
        "refined_theta_offset": refined_theta_offset,
        "refined_psi_offset": refined_psi_offset,
        "refined_defocus_offset": refined_defocus_offset,
        "refined_pixel_size_offset": refined_pixel_size_offset,
        "refined_pos_y": refined_pos_y,
        "refined_pos_x": refined_pos_x,
        "angle_idx": full_angle_idx,
    }

    return refined_stats


# pylint: disable=too-many-locals
def cross_correlate_particle_stack(
    particle_stack_dft: torch.Tensor,  # (N, H, W)
    template_dft: torch.Tensor,  # (d, h, w)
    rotation_matrices: torch.Tensor,  # (N, 3, 3)
    projective_filters: torch.Tensor,  # (N, h, w)
    mode: Literal["valid", "same"] = "valid",
    batch_size: int = 1024,
) -> torch.Tensor:
    """Cross-correlate a stack of particle images against a template.

    Here, the argument 'particle_stack_dft' is a set of RFFT-ed particle images with
    necessary filtering already applied. The zeroth dimension corresponds to unique
    particles.

    Parameters
    ----------
    particle_stack_dft : torch.Tensor
        The stack of particle real-Fourier transformed and un-fftshifted images.
        Shape of (N, H, W).
    template_dft : torch.Tensor
        The template volume to extract central slices from. Real-Fourier transformed
        and fftshifted.
    rotation_matrices : torch.Tensor
        The orientations of the particles to take the Fourier slices of, as a long
        list of rotation matrices. Shape of (N, 3, 3).
    projective_filters : torch.Tensor
        Projective filters to apply to each Fourier slice particle. Shape of (N, h, w).
    mode : Literal["valid", "same"], optional
        Correlation mode to use, by default "valid". If "valid", the output will be
        the valid cross-correlation of the inputs. If "same", the output will be the
        same shape as the input particle stack.
    batch_size : int, optional
        The number of particle images to cross-correlate at once. Default is 1024.
        Larger sizes will consume more memory. If -1, then the entire stack will be
        cross-correlated at once.

    Returns
    -------
    torch.Tensor
        The cross-correlation of the particle stack with the template. Shape will depend
        on the mode used. If "valid", the output will be (N, H-h+1, W-w+1). If "same",
        the output will be (N, H, W).

    Raises
    ------
    ValueError
        If the mode is not "valid" or "same".
    """
    # Helpful constants for later use
    device = particle_stack_dft.device
    num_particles, image_h, image_w = particle_stack_dft.shape
    _, template_h, template_w = template_dft.shape
    # account for RFFT
    image_w = 2 * (image_w - 1)
    template_w = 2 * (template_w - 1)

    if batch_size == -1:
        batch_size = num_particles

    if mode == "valid":
        output_shape = (
            num_particles,
            image_h - template_h + 1,
            image_w - template_w + 1,
        )
    elif mode == "same":
        output_shape = (num_particles, image_h, image_w)
    else:
        raise ValueError(f"Invalid mode: {mode}. Must be 'valid' or 'same'.")

    out_correlation = torch.zeros(output_shape, device=device)

    # Loop over the particle stack in batches
    for i in range(0, num_particles, batch_size):
        batch_particles_dft = particle_stack_dft[i : i + batch_size]
        batch_rotation_matrices = rotation_matrices[i : i + batch_size]
        batch_projective_filters = projective_filters[i : i + batch_size]

        # Extract the Fourier slice and apply the projective filters
        fourier_slice = extract_central_slices_rfft_3d(
            volume_rfft=template_dft,
            image_shape=(template_h,) * 3,
            rotation_matrices=batch_rotation_matrices,
        )
        fourier_slice = torch.fft.ifftshift(fourier_slice, dim=(-2,))
        fourier_slice[..., 0, 0] = 0 + 0j  # zero out the DC component (mean zero)
        fourier_slice *= -1  # flip contrast
        fourier_slice *= batch_projective_filters

        # Inverse Fourier transform and normalize the projection
        projections = torch.fft.irfftn(fourier_slice, dim=(-2, -1))
        projections = torch.fft.ifftshift(projections, dim=(-2, -1))
        projections = normalize_template_projection(
            projections, (template_h, template_w), (image_h, image_w)
        )

        # Padded forward FFT and cross-correlate
        projections_dft = torch.fft.rfftn(
            projections, dim=(-2, -1), s=(image_h, image_w)
        )
        projections_dft = batch_particles_dft * projections_dft.conj()
        cross_correlation = torch.fft.irfftn(projections_dft, dim=(-2, -1))

        # Handle the output shape
        cross_correlation = handle_correlation_mode(
            cross_correlation, output_shape, mode
        )

        out_correlation[i : i + batch_size] = cross_correlation

    return out_correlation<|MERGE_RESOLUTION|>--- conflicted
+++ resolved
@@ -153,12 +153,9 @@
     # Concatenate results from all devices
     refined_cross_correlation = torch.cat(
         [torch.from_numpy(r["refined_cross_correlation"]) for r in results.values()]
-<<<<<<< HEAD
     )
     refined_z_score = torch.cat(
         [torch.from_numpy(r["refined_z_score"]) for r in results.values()]
-=======
->>>>>>> 89d74174
     )
     refined_euler_angles = torch.cat(
         [torch.from_numpy(r["refined_euler_angles"]) for r in results.values()]
@@ -168,6 +165,12 @@
     )
     refined_pixel_size_offset = torch.cat(
         [torch.from_numpy(r["refined_pixel_size_offset"]) for r in results.values()]
+    )
+    refined_pos_y = torch.cat(
+        [torch.from_numpy(r["refined_pos_y"]) for r in results.values()]
+    )
+    refined_pos_x = torch.cat(
+        [torch.from_numpy(r["refined_pos_x"]) for r in results.values()]
     )
     refined_pos_y = torch.cat(
         [torch.from_numpy(r["refined_pos_y"]) for r in results.values()]
