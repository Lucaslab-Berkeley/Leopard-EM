###################################################
#### Constrained Search configuration example #####
###################################################
# An example YAML configuration to modify.
# Call `ConstrainedSearchManager.from_yaml(path)` to load this configuration.
template_volume_path: /some/path/to/template.mrc # Volume of small particle
particle_stack_reference: # This is from the reference particles
  df_path: /some/path/to/particles.csv  # Needs to be readable by pandas
  extracted_box_size: [528, 528]
  original_template_size: [512, 512]
particle_stack_constrained: # This is from the constrained particles
  df_path: /some/path/to/particles.csv  # Needs to be readable by pandas
  extracted_box_size: [528, 528]
  original_template_size: [512, 512]
center_vector: [53.658134, 82.582367, 47.170788] # Vector from reference particle to constrained particle in Angstroms
orientation_refinement_config:
  enabled: true
  rotation_axis_euler_angles: [0.0, 0.0, 0.0] # This is the rotation axis
  base_grid_method: uniform
  psi_step: 1.0   # psi in degrees
  theta_step: 1.0   # theta and phi in degrees
  phi_min: -0.0
  phi_max: 0.0
  theta_min: -8.0
  theta_max: 2.0
  psi_min: -13.0
  psi_max: 2.0
  search_roll_axis: false
  roll_axis: [0,1] # [x,y] This defines the roll axis (orthogonal to the rotation axis).
  roll_step: 2.0 
<<<<<<< HEAD
defocus_refinement_config:
=======
defocus_search_config:
>>>>>>> d9e404db
  enabled: false
preprocessing_filters:
  whitening_filter:
    do_power_spectrum: true
    enabled: true
    max_freq: 0.5  # In terms of Nyquist frequency
    num_freq_bins: null
  bandpass_filter:
    enabled: false
    falloff: null
    high_freq_cutoff: null
    low_freq_cutoff: null
computational_config:
  gpu_ids: 0
  num_cpus: 1<|MERGE_RESOLUTION|>--- conflicted
+++ resolved
@@ -28,11 +28,7 @@
   search_roll_axis: false
   roll_axis: [0,1] # [x,y] This defines the roll axis (orthogonal to the rotation axis).
   roll_step: 2.0 
-<<<<<<< HEAD
-defocus_refinement_config:
-=======
 defocus_search_config:
->>>>>>> d9e404db
   enabled: false
 preprocessing_filters:
   whitening_filter:
